##################################################################################
# This file is part of StateSpaceEcon.jl
# BSD 3-Clause License
# Copyright (c) 2020-2023, Bank of Canada
# All rights reserved.
##################################################################################


@testset "E1.sstate" begin
    let m = deepcopy(E1.model)
        empty!(m.sstate.constraints)
        m.α = 0.5
        m.β = 1.0 - m.α
        clear_sstate!(m)
        sssolve!(m)
        @test check_sstate(m) == 0
        @test m.sstate.mask == [false, false, true, true]
        #
        @steadystate m y = 1.2
        m.α = 0.5
        m.β = 1.0 - m.α
        clear_sstate!(m)
        sssolve!(m)
        @test check_sstate(m) == 0
        @test m.sstate.mask == [true, false, true, true]
        @test m.sstate.values[1] == 1.2
        #
        m.α = 0.4
        m.β = 1.0 - m.α
        clear_sstate!(m)
        @test m.sstate.mask == trues(4)
        sssolve!(m)
        @test check_sstate(m) == 0
        @test m.sstate.mask == trues(4)
        @test m.sstate.values == [1.2, 0.0, 0.0, 0.0]
        #
        empty!(m.sstate.constraints)
        m.α = 0.3
        m.β = 1.0 - m.α
        clear_sstate!(m)
        @suppress begin
            sssolve!(m; verbose=true, nropts=Options(linesearch=true))
        end
        @test check_sstate(m) == 0
        @test m.sstate.values[2] == 0.0
        #
        empty!(m.sstate.constraints)
        m.α = 0.3
        m.β = 1.0 - m.α
        clear_sstate!(m)
        @test_throws ErrorException sssolve!(m, method=:other)
    end
end

@testset "E1.sstate, auto" begin
    let m = deepcopy(E1.model)
        empty!(m.sstate.constraints)
        m.α = 0.5
        m.β = 1.0 - m.α
        clear_sstate!(m)
        sssolve!(m; method=:auto)
        @test check_sstate(m) == 0
        @test m.sstate.mask == [true, true, true, true]  # different from default
        #
        @steadystate m y = 1.2
        m.α = 0.5
        m.β = 1.0 - m.α
        clear_sstate!(m)
        sssolve!(m; method=:auto)
        @test check_sstate(m) == 0
        @test m.sstate.mask == [true, true, true, true] # different from default
        @test m.sstate.values[1] == 1.2
        #
        m.α = 0.4
        m.β = 1.0 - m.α
        clear_sstate!(m)
        @test m.sstate.mask == trues(4)
        sssolve!(m; method=:auto)
        @test check_sstate(m) == 0
        @test m.sstate.mask == trues(4)
        @test m.sstate.values == [1.2, 0.0, 0.0, 0.0]
        #
        empty!(m.sstate.constraints)
        m.α = 0.3
        m.β = 1.0 - m.α
        clear_sstate!(m)
        @suppress begin
            sssolve!(m; method=:auto, verbose=true)
        end
        @test check_sstate(m) == 0
        @test m.sstate.values[2] == 0.0
    end
end

@testset "E1.sstate, lm" begin
    let m = deepcopy(E1.model)
        empty!(m.sstate.constraints)
        m.α = 0.5
        m.β = 1.0 - m.α
        clear_sstate!(m)
        sssolve!(m; method=:lm)
        @test check_sstate(m) == 0
        @test m.sstate.mask == [true, true, true, true]  # different from default
        #
        @steadystate m y = 1.2
        m.α = 0.5
        m.β = 1.0 - m.α
        clear_sstate!(m)
        sssolve!(m; method=:lm)
        @test check_sstate(m) == 0
        @test m.sstate.mask == [true, true, true, true]  # different from default
        @test m.sstate.values[1] == 1.2
        #
        m.α = 0.4
        m.β = 1.0 - m.α
        clear_sstate!(m)
        @test m.sstate.mask == trues(4)
        sssolve!(m; method=:lm)
        @test check_sstate(m) == 0
        @test m.sstate.mask == trues(4)
        @test m.sstate.values == [1.2, 0.0, 0.0, 0.0]
        #
        empty!(m.sstate.constraints)
        m.α = 0.3
        m.β = 1.0 - m.α
        clear_sstate!(m)
        @suppress begin
            sssolve!(m; method=:lm, verbose=true)
        end
        @test check_sstate(m) == 0
        @test m.sstate.values[2] == 0.0
    end
end

@testset "E2.sstate" begin
    let m = deepcopy(E2.model)
        empty!(m.sstate.constraints)
        clear_sstate!(m)
        sssolve!(m)
        @test check_sstate(m) == 0
        @test m.sstate.mask == trues(12)
        @test m.sstate.values == zeros(12)

        empty!(m.sstate.constraints)
        @steadystate m rate = 0.0
        clear_sstate!(m)
        @test m.sstate.mask[3] == true
        sssolve!(m)
        @test check_sstate(m) == 0
        @test m.sstate.mask == trues(12)
        @test m.sstate.values == zeros(12)

        empty!(m.sstate.constraints)
        @steadystate m rate = 0.1
        clear_sstate!(m)
        sssolve!(m)
        @test check_sstate(m) > 0
    end
end

@testset "E6.sstate" begin
    let m = deepcopy(E6.model)
        m.options.maxiter = 50

        clear_sstate!(m)
        sssolve!(m)
        @test check_sstate(m) == 0
        @test sum(m.sstate.mask) == 9 + 4
        @test m.sstate.values[m.sstate.mask] ≈ [0.005, 0.0, 0.0045, 0.0, 0.0095, 0.0, 0.005, 0.0045, 0.0095, 0, 0, 0, 0]

        empty!(m.sstate.constraints)
        @steadystate m lp = 2
        @steadystate m ly = 3
        @steadystate m lyn = 7
        clear_sstate!(m)
        sssolve!(m)
        @test check_sstate(m) == 0
        @test all(m.sstate.mask)
        @test m.sstate.values ≈ [0.005, 0.0, 0.0045, 0.0, 0.0095, 0.0, 2.0, 0.005, 3.0, 0.0045, 7.0, 0.0095, 0, 0, 0, 0]
    end
end

@testset "E7.sstate" begin
    let m = deepcopy(E7.model)
        m.options.maxiter = 100
        m.options.tol = 1e-9

        clear_sstate!(m)
        sssolve!(m)
        @test check_sstate(m) == 0
        # underdetermined system - two free variables
        @test sum(m.sstate.mask) == length(m.sstate.mask) - 2

        empty!(m.sstate.constraints)
        @steadystate m linv = lc - 7
        @steadystate m lc = 14
        clear_sstate!(m)
        sssolve!(m)
        @test check_sstate(m, tol=10m.tol) == 0
        @test all(m.sstate.mask)
        @test m.sstate.values ≈ [0.004, 0.0, 0.004, 0.0, 0.004, 0.0, 14.0, 0.004, 7.0, 0.004, 9.267287357063445, 0.004, 14.000911466453774, 0.004, 0, 0, 0, 0, 14.000911466453774, 0.004, 9.267287357063445, 0.004]

        empty!(m.sstate.constraints)
        @steadystate m linv = lc - 7
        @steadystate m lc = 14
        @steadystate m linv = 8
        clear_sstate!(m)
        sssolve!(m)
        # overdetermined inconsistent set of constraints
        @test check_sstate(m) > 0

        empty!(m.sstate.constraints)
        @steadystate m linv = lc - 7
        @steadystate m lc = 14
        @steadystate m ly = log(exp(lc) + exp(linv))
        clear_sstate!(m)
        sssolve!(m)
        # overdetermined consistent set of constraints
        @test check_sstate(m) == 0
        @test all(m.sstate.mask)
        @test m.sstate.values ≈ [0.004, 0.0, 0.004, 0.0, 0.004, 0.0, 14.0, 0.004, 7.0, 0.004, 9.267287357063445, 0.004, 14.000911466453774, 0.004, 0, 0, 0, 0, 14.000911466453774, 0.004, 9.267287357063445, 0.004]
    end
end

##

using ModelBaseEcon
using TimeSeriesEcon
using StateSpaceEcon

module SSTEST
using ModelBaseEcon
model = Model()
@steadyvariables model a b
@variables model c
@equations model begin
    a[t] = 0.95b[t] + 0.1
    b[t+1] = 0.1b[t] + c[t]
    c[t] = 1.2
end
@initialize model
end

@testset "SSTEST" begin
    let m = deepcopy(SSTEST.model)
        @test sum(issteady.(m.allvars)) == 2
        clear_sstate!(m)
        @test issssolved(m)
        @test check_sstate(m) == 0
    end
end

module DiagnoseSState
using ModelBaseEcon
model = Model()
@steadyvariables model a b
@variables model c
@equations model begin
    a[t] = (a[t-1] + 10)^2
    b[t] = b[t-1] + 10
    b[t] = (a[t-1] + 10)^2
    c[t] = a[t] + b[t]
end
@initialize model
end

@testset "DiagnoseSState" begin
    let m = Model()
        @steadyvariables m a b
        @variables m c
        @equations m begin
            a[t] = (a[t-1] + 10)^2
            b[t] = b[t-1] + 10
            b[t] = (a[t-1] + 10)^2
            c[t] = a[t] + b[t]
        end
        @initialize m

        # tests
        @test sum(issteady.(m.allvars)) == 2
        clear_sstate!(m)
        @test issssolved(m) == false
        @test check_sstate(m) == 8
        out = @capture_err begin
            sssolve!(m; verbose=true)
            @test check_sstate(m; verbose=true) == 6
        end
        @test occursin("System may be inconsistent", out)

    end
end

@testset "Inadmissible" begin
    let m = Model()
        m.flags.ssZeroSlope = true
        @steadyvariables m a b
        @variables m c
        @equations m begin
            a[t] = (a[t-1] + 10)^2
            b[t] = b[t-1] / 0
            b[t] = (a[t-1] + 10)^2
            c[t] = a[t] + b[t]
        end
        @initialize m

        # tests
        @test sum(issteady.(m.allvars)) == 2
        clear_sstate!(m)
        @test issssolved(m) == false
        out = @capture_err begin
            @test_throws ErrorException check_sstate(m) == 8
        end
        @test occursin("Inadmissible point in steady state equation", out)
        out = @capture_err begin
            @test_throws ErrorException sssolve!(m; presolve=true)
        end
        @test occursin("Inadmissible point in steady state equation", out)
    end
end

@testset "presolve, ssZeroSlope" begin
    let m = deepcopy(E1.model)
        empty!(m.sstate.constraints)
        m.α = 0.5
        m.β = 1.0 - m.α
        clear_sstate!(m)
        sssolve!(m; presolve=false)
        @test check_sstate(m) == 0
        @test m.sstate.mask == [false, false, true, true]
    end
<<<<<<< HEAD
    
=======

    empty!(E1.model.sstate.constraints)
>>>>>>> e3435aea
    let m = deepcopy(E1.model)
        empty!(m.sstate.constraints)
        m.α = 0.5
        m.β = 1.0 - m.α
        m.flags.ssZeroSlope = true
        clear_sstate!(m)
        sssolve!(m; presolve=false)
        @test check_sstate(m) == 0
        @test m.sstate.mask == [false, true, true, true]
    end
end<|MERGE_RESOLUTION|>--- conflicted
+++ resolved
@@ -328,12 +328,7 @@
         @test check_sstate(m) == 0
         @test m.sstate.mask == [false, false, true, true]
     end
-<<<<<<< HEAD
     
-=======
-
-    empty!(E1.model.sstate.constraints)
->>>>>>> e3435aea
     let m = deepcopy(E1.model)
         empty!(m.sstate.constraints)
         m.α = 0.5
